--- conflicted
+++ resolved
@@ -1,539 +1,537 @@
-namespace Schema.NET
-{
-    using System;
-    using System.Collections;
-    using System.Collections.Generic;
-    using System.Diagnostics;
-    using System.Globalization;
-    using System.Linq;
-    using System.Reflection;
-    using Newtonsoft.Json;
-    using Newtonsoft.Json.Linq;
-
-    /// <summary>
-    /// Converts a <see cref="IValues"/> object to and from JSON.
-    /// </summary>
-    /// <seealso cref="JsonConverter" />
-    public class ValuesJsonConverter : JsonConverter
-    {
-        private const string NamespacePrefix = "Schema.NET.";
-
-        /// <summary>
-        /// Determines whether this instance can convert the specified object type.
-        /// </summary>
-        /// <param name="objectType">Type of the object.</param>
-        /// <returns>
-        /// <c>true</c> if this instance can convert the specified object type; otherwise, <c>false</c>.
-        /// </returns>
-        public override bool CanConvert(Type objectType) => objectType == typeof(IValues);
-
-        /// <summary>
-        /// Reads the JSON representation of the object.
-        /// </summary>
-        /// <param name="reader">The <see cref="JsonReader"/> to read from.</param>
-        /// <param name="objectType">Type of the object.</param>
-        /// <param name="existingValue">The existing value of object being read.</param>
-        /// <param name="serializer">The calling serializer.</param>
-        /// <returns>The object value.</returns>
-        public override object ReadJson(
-            JsonReader reader,
-            Type objectType,
-            object existingValue,
-            JsonSerializer serializer)
-        {
-            if (reader == null)
-            {
-                throw new ArgumentNullException(nameof(reader));
-            }
-
-            if (objectType == null)
-            {
-                throw new ArgumentNullException(nameof(objectType));
-            }
-
-            if (serializer == null)
-            {
-                throw new ArgumentNullException(nameof(serializer));
-            }
-
-            var mainType = objectType.GetUnderlyingTypeFromNullable();
-
-            object argument = null;
-
-            var tokenType = reader.TokenType;
-            var value = reader.Value;
-
-            var token = JToken.Load(reader);
-<<<<<<< HEAD
-            var count = token.Children().Count();
-=======
-#pragma warning disable CA1062 // Validate arguments of public methods
->>>>>>> 8ac0dde4
-            if (mainType.GenericTypeArguments.Length == 1)
-#pragma warning restore CA1062 // Validate arguments of public methods
-            {
-                var type = mainType.GenericTypeArguments[0];
-                if (tokenType == JsonToken.StartArray)
-                {
-                    var unwrappedType = type.GetUnderlyingTypeFromNullable();
-                    argument = ReadJsonArray(token, unwrappedType);
-                }
-                else
-                {
-                    argument = ParseTokenArguments(token, tokenType, type, value);
-                }
-            }
-            else
-            {
-                if (tokenType == JsonToken.StartArray)
-                {
-                    var total = 0;
-                    var items = new List<object>();
-                    for (var i = mainType.GenericTypeArguments.Length - 1; i >= 0; i--)
-                    {
-                        var type = mainType.GenericTypeArguments[i];
-                        var unwrappedType = type.GetUnderlyingTypeFromNullable();
-                        // only read as many items as there are tokens left
-                        var args = ReadJsonArray(token, unwrappedType, count - total);
-
-                        if (args != null && args.Count > 0)
-                        {
-                            var genericType = typeof(OneOrMany<>).MakeGenericType(type);
-                            var item = (IValues)Activator.CreateInstance(genericType, args);
-                            items.Add(item);
-
-                            total += args.Count;
-
-                            if (total >= count)
-                            {
-                                // if we have deserialized enough items as there are tokens, break
-                                break;
-                            }
-                        }
-                    }
-
-                    argument = items;
-                }
-                else
-                {
-                    for (var i = mainType.GenericTypeArguments.Length - 1; i >= 0; i--)
-                    {
-                        var type = mainType.GenericTypeArguments[i];
-                        object args = null;
-
-                        try
-                        {
-                            args = ParseTokenArguments(token, tokenType, type, value);
-
-                            if (args != null)
-                            {
-                                var genericType = typeof(OneOrMany<>).MakeGenericType(type);
-                                argument = Activator.CreateInstance(genericType, args);
-                            }
-                        }
-#pragma warning disable CA1031 // Do not catch general exception types
-                        catch (Exception e)
-                        {
-                            // Nasty, but we're trying brute force as a last resort, to
-                            // see which type has the right constructor for this value
-                            Debug.WriteLine(e);
-                        }
-#pragma warning restore CA1031 // Do not catch general exception types
-
-                        if (argument != null)
-                        {
-                            // return first valid argument, going from right to left in generic type arguments
-                            break;
-                        }
-                    }
-                }
-            }
-
-            object instance = null;
-            try
-            {
-                instance = Activator.CreateInstance(mainType, argument);
-            }
-#pragma warning disable CA1031 // Do not catch general exception types
-            catch (Exception e)
-            {
-                Debug.WriteLine(e);
-            }
-#pragma warning restore CA1031 // Do not catch general exception types
-
-            return instance;
-        }
-
-        /// <summary>
-        /// Writes the specified <see cref="IValues"/> object using the JSON writer.
-        /// </summary>
-        /// <param name="writer">The JSON writer.</param>
-        /// <param name="value">The <see cref="IValues"/> object.</param>
-        /// <param name="serializer">The JSON serializer.</param>
-        public override void WriteJson(JsonWriter writer, object value, JsonSerializer serializer)
-        {
-            if (writer == null)
-            {
-                throw new ArgumentNullException(nameof(writer));
-            }
-
-            if (value == null)
-            {
-                throw new ArgumentNullException(nameof(value));
-            }
-
-            if (serializer == null)
-            {
-                throw new ArgumentNullException(nameof(serializer));
-            }
-
-            var values = (IValues)value;
-            if (values.Count == 0)
-            {
-                serializer.Serialize(writer, null);
-            }
-            else if (values.Count == 1)
-            {
-                var enumerator = values.GetEnumerator();
-                enumerator.MoveNext();
-                this.WriteObject(writer, enumerator.Current, serializer);
-            }
-            else
-            {
-                this.WriteObject(writer, values.Cast<object>().ToList(), serializer);
-            }
-        }
-
-        /// <summary>
-        /// Writes the object retrieved from <see cref="IValues"/> when one is found.
-        /// </summary>
-        /// <param name="writer">The JSON writer.</param>
-        /// <param name="value">The value to write.</param>
-        /// <param name="serializer">The JSON serializer.</param>
-        public virtual void WriteObject(JsonWriter writer, object value, JsonSerializer serializer)
-        {
-            if (writer == null)
-            {
-                throw new ArgumentNullException(nameof(writer));
-            }
-
-            if (serializer == null)
-            {
-                throw new ArgumentNullException(nameof(serializer));
-            }
-
-            serializer.Serialize(writer, value);
-        }
-
-        private static object ParseTokenArguments(JToken token, JsonToken tokenType, Type type, object value)
-        {
-            const string SCHEMA_ORG = "http://schema.org/";
-            const int SCHEMA_ORG_LENGTH = 18; // equivalent to "http://schema.org/".Length
-            object args = null;
-            var unwrappedType = type.GetUnderlyingTypeFromNullable();
-            if (unwrappedType.GetTypeInfo().IsEnum)
-            {
-                var en = token.ToString();
-                var enumString = en.Contains(SCHEMA_ORG) ? en.Substring(SCHEMA_ORG_LENGTH) : en;
-                args = Enum.Parse(unwrappedType, enumString);
-            }
-            else
-            {
-                if (tokenType == JsonToken.StartObject)
-                {
-                    args = ParseTokenObjectArguments(token, type, unwrappedType);
-                }
-                else
-                {
-                    args = ParseTokenValueArguments(token, tokenType, type, unwrappedType, value);
-                }
-            }
-
-            return args;
-        }
-
-        private static object ParseTokenObjectArguments(JToken token, Type type, Type unwrappedType)
-        {
-            object args = null;
-            var typeName = GetTypeNameFromToken(token);
-            if (string.IsNullOrEmpty(typeName))
-            {
-                args = token.ToObject(unwrappedType);
-            }
-            else if (typeName == type.Name)
-            {
-                args = token.ToObject(type);
-            }
-            else
-            {
-                var builtType = Type.GetType($"{NamespacePrefix}{typeName}");
-                if (builtType != null && type.GetTypeInfo().IsAssignableFrom(builtType.GetTypeInfo()))
-                {
-                    args = token.ToObject(builtType);
-                }
-            }
-
-            return args;
-        }
-
-        private static object ParseTokenValueArguments(JToken token, JsonToken tokenType, Type type, Type unwrappedType, object value)
-        {
-            object args = null;
-            if (unwrappedType.IsPrimitiveType())
-            {
-                if (value is string)
-                {
-                    if (unwrappedType == typeof(string))
-                    {
-                        args = value;
-                    }
-                    else if (unwrappedType == typeof(int))
-                    {
-                        if (int.TryParse((string)value, NumberStyles.Integer, CultureInfo.InvariantCulture, out var i))
-                        {
-                            args = i;
-                        }
-                    }
-                    else if (unwrappedType == typeof(long))
-                    {
-                        if (long.TryParse((string)value, NumberStyles.Integer, CultureInfo.InvariantCulture, out var i))
-                        {
-                            args = i;
-                        }
-                    }
-                    else if (unwrappedType == typeof(float))
-                    {
-                        if (float.TryParse((string)value, NumberStyles.Float, CultureInfo.InvariantCulture, out var i))
-                        {
-                            args = i;
-                        }
-                    }
-                    else if (unwrappedType == typeof(double))
-                    {
-                        if (double.TryParse((string)value, NumberStyles.Float, CultureInfo.InvariantCulture, out var i))
-                        {
-                            args = i;
-                        }
-                    }
-                    else if (unwrappedType == typeof(bool))
-                    {
-                        if (bool.TryParse((string)value, out var i))
-                        {
-                            args = i;
-                        }
-                    }
-                }
-                else if (value is short || value is int || value is long || value is float || value is double)
-                {
-                    // Can safely convert between numeric types
-                    if (unwrappedType == typeof(short) || unwrappedType == typeof(int) || unwrappedType == typeof(long) || unwrappedType == typeof(float) || unwrappedType == typeof(double))
-                    {
-                        args = Convert.ChangeType(value, unwrappedType, CultureInfo.InvariantCulture);
-                    }
-                }
-                else if (value is bool)
-                {
-                    if (unwrappedType == typeof(bool))
-                    {
-                        args = value;
-                    }
-                }
-                else if (value is DateTime || value is DateTimeOffset)
-                {
-                    // NO-OP: can't put a date into a primitive type
-                }
-                else
-                {
-                    args = value;
-                }
-            }
-            else if (unwrappedType == typeof(decimal))
-            {
-                if (value is string)
-                {
-                    if (decimal.TryParse((string)value, NumberStyles.Currency, CultureInfo.InvariantCulture, out var i))
-                    {
-                        args = i;
-                    }
-                }
-                else
-                {
-                    args = Convert.ToDecimal(value, CultureInfo.InvariantCulture);
-                }
-            }
-            else if (unwrappedType == typeof(DateTime))
-            {
-                if (value is string)
-                {
-                    if (DateTime.TryParse((string)value, CultureInfo.InvariantCulture, DateTimeStyles.None, out var i))
-                    {
-                        args = i;
-                    }
-                }
-                else if (value is DateTime)
-                {
-                    args = value;
-                }
-                else if (value is DateTimeOffset)
-                {
-                    args = ((DateTimeOffset)value).DateTime;
-                }
-                else if (value is short || value is int || value is long || value is float || value is double)
-                {
-                    // NO-OP: can't put a primitive type into a date
-                }
-                else
-                {
-                    args = Convert.ToDateTime(value, CultureInfo.InvariantCulture);
-                }
-            }
-            else if (unwrappedType == typeof(DateTimeOffset))
-            {
-                if (value is string)
-                {
-                    if (DateTimeOffset.TryParse((string)value, CultureInfo.InvariantCulture, DateTimeStyles.None, out var i))
-                    {
-                        args = i;
-                    }
-                }
-                else if (value is DateTime)
-                {
-                    args = new DateTimeOffset((DateTime)value);
-                }
-                else if (value is DateTimeOffset)
-                {
-                    args = value;
-                }
-                else
-                {
-                    args = Convert.ToDateTime(value, CultureInfo.InvariantCulture);
-                }
-            }
-            else
-            {
-                var classType = ToClass(type);
-                if (tokenType == JsonToken.String)
-                {
-                    if (classType == typeof(Uri))
-                    {
-                        // REVIEW: Avoid invalid URIs being assigned as URI (Should we only allow absolute URIs?)
-                        if (Uri.TryCreate((string)value, UriKind.Absolute, out var i))
-                        {
-                            args = i;
-                        }
-                    }
-                }
-
-                // REVIEW: If argument still not assigned, only use ToObject if not casting primitive to interface or class
-                if (args == null)
-                {
-                    if (!type.GetTypeInfo().IsInterface && !type.GetTypeInfo().IsClass)
-                    {
-                        args = token.ToObject(classType); // This is expected to throw on some case
-                    }
-                }
-            }
-
-            return args;
-        }
-
-        /// <summary>
-        /// Gets the class type definition.
-        /// </summary>
-        /// <param name="type">The type under consideration.</param>
-        /// <returns>
-        /// The implementing class for <paramref name="type" /> or <paramref name="type" /> if it is already a class.
-        /// </returns>
-        private static Type ToClass(Type type)
-        {
-            if (type.GetTypeInfo().IsInterface)
-            {
-                return Type.GetType($"{type.Namespace}.{type.Name.Substring(1)}");
-            }
-
-            return type;
-        }
-
-        private static IList ReadJsonArray(JToken token, Type type, int? count = null)
-        {
-            var classType = ToClass(type);
-            var listType = typeof(List<>).MakeGenericType(type); // always read into list of interfaces
-            var list = Activator.CreateInstance(listType);
-            var i = 0;
-
-            if (count == null)
-            {
-                // if maximum item count not assigned, set to count of child tokens
-                count = token.Children().Count();
-            }
-
-            foreach (var childToken in token.Children())
-            {
-                var typeName = GetTypeNameFromToken(childToken);
-                if (string.IsNullOrEmpty(typeName))
-                {
-                    var child = childToken.ToObject(classType);
-                    var method = listType.GetRuntimeMethod(nameof(List<object>.Add), new[] { classType });
-
-                    if (method != null)
-                    {
-                        method.Invoke(list, new object[] { child });
-
-                        i++;
-                    }
-                }
-                else
-                {
-                    var builtType = Type.GetType($"{NamespacePrefix}{typeName}");
-                    if (builtType != null && type.GetTypeInfo().IsAssignableFrom(builtType.GetTypeInfo()))
-                    {
-                        var child = (Thing)childToken.ToObject(builtType);
-                        var method = listType.GetRuntimeMethod(nameof(List<object>.Add), new[] { classType });
-
-                        if (method != null)
-                        {
-                            method.Invoke(list, new object[] { child });
-
-                            i++;
-                        }
-                    }
-                }
-
-                if (i == count)
-                {
-                    break;
-                }
-            }
-
-            return (IList)list;
-        }
-
-        private static IEnumerable<Type> GetTypeHierarchy(Type type)
-        {
-            if (type == null)
-            {
-                yield break;
-            }
-
-            var tt = type.GetTypeInfo().GetNestedTypes(BindingFlags.Public);
-
-            foreach (var t in tt)
-            {
-                yield return t;
-            }
-
-            var ii = type.GetInterfaces();
-
-            foreach (var i in ii)
-            {
-                yield return i;
-            }
-        }
-
-        private static string GetTypeNameFromToken(JToken token)
-        {
-            var o = token as JObject;
-            return o?.SelectToken("@type")?.ToString();
-        }
-    }
-}
+namespace Schema.NET
+{
+    using System;
+    using System.Collections;
+    using System.Collections.Generic;
+    using System.Diagnostics;
+    using System.Globalization;
+    using System.Linq;
+    using System.Reflection;
+    using Newtonsoft.Json;
+    using Newtonsoft.Json.Linq;
+
+    /// <summary>
+    /// Converts a <see cref="IValues"/> object to and from JSON.
+    /// </summary>
+    /// <seealso cref="JsonConverter" />
+    public class ValuesJsonConverter : JsonConverter
+    {
+        private const string NamespacePrefix = "Schema.NET.";
+
+        /// <summary>
+        /// Determines whether this instance can convert the specified object type.
+        /// </summary>
+        /// <param name="objectType">Type of the object.</param>
+        /// <returns>
+        /// <c>true</c> if this instance can convert the specified object type; otherwise, <c>false</c>.
+        /// </returns>
+        public override bool CanConvert(Type objectType) => objectType == typeof(IValues);
+
+        /// <summary>
+        /// Reads the JSON representation of the object.
+        /// </summary>
+        /// <param name="reader">The <see cref="JsonReader"/> to read from.</param>
+        /// <param name="objectType">Type of the object.</param>
+        /// <param name="existingValue">The existing value of object being read.</param>
+        /// <param name="serializer">The calling serializer.</param>
+        /// <returns>The object value.</returns>
+        public override object ReadJson(
+            JsonReader reader,
+            Type objectType,
+            object existingValue,
+            JsonSerializer serializer)
+        {
+            if (reader == null)
+            {
+                throw new ArgumentNullException(nameof(reader));
+            }
+
+            if (objectType == null)
+            {
+                throw new ArgumentNullException(nameof(objectType));
+            }
+
+            if (serializer == null)
+            {
+                throw new ArgumentNullException(nameof(serializer));
+            }
+
+            var mainType = objectType.GetUnderlyingTypeFromNullable();
+
+            object argument = null;
+
+            var tokenType = reader.TokenType;
+            var value = reader.Value;
+
+            var token = JToken.Load(reader);
+            var count = token.Children().Count();
+            
+#pragma warning disable CA1062 // Validate arguments of public methods
+            if (mainType.GenericTypeArguments.Length == 1)
+#pragma warning restore CA1062 // Validate arguments of public methods
+            {
+                var type = mainType.GenericTypeArguments[0];
+                if (tokenType == JsonToken.StartArray)
+                {
+                    var unwrappedType = type.GetUnderlyingTypeFromNullable();
+                    argument = ReadJsonArray(token, unwrappedType);
+                }
+                else
+                {
+                    argument = ParseTokenArguments(token, tokenType, type, value);
+                }
+            }
+            else
+            {
+                if (tokenType == JsonToken.StartArray)
+                {
+                    var total = 0;
+                    var items = new List<object>();
+                    for (var i = mainType.GenericTypeArguments.Length - 1; i >= 0; i--)
+                    {
+                        var type = mainType.GenericTypeArguments[i];
+                        var unwrappedType = type.GetUnderlyingTypeFromNullable();
+                        // only read as many items as there are tokens left
+                        var args = ReadJsonArray(token, unwrappedType, count - total);
+
+                        if (args != null && args.Count > 0)
+                        {
+                            var genericType = typeof(OneOrMany<>).MakeGenericType(type);
+                            var item = (IValues)Activator.CreateInstance(genericType, args);
+                            items.Add(item);
+
+                            total += args.Count;
+
+                            if (total >= count)
+                            {
+                                // if we have deserialized enough items as there are tokens, break
+                                break;
+                            }
+                        }
+                    }
+
+                    argument = items;
+                }
+                else
+                {
+                    for (var i = mainType.GenericTypeArguments.Length - 1; i >= 0; i--)
+                    {
+                        var type = mainType.GenericTypeArguments[i];
+                        object args = null;
+
+                        try
+                        {
+                            args = ParseTokenArguments(token, tokenType, type, value);
+
+                            if (args != null)
+                            {
+                                var genericType = typeof(OneOrMany<>).MakeGenericType(type);
+                                argument = Activator.CreateInstance(genericType, args);
+                            }
+                        }
+#pragma warning disable CA1031 // Do not catch general exception types
+                        catch (Exception e)
+                        {
+                            // Nasty, but we're trying brute force as a last resort, to
+                            // see which type has the right constructor for this value
+                            Debug.WriteLine(e);
+                        }
+#pragma warning restore CA1031 // Do not catch general exception types
+
+                        if (argument != null)
+                        {
+                            // return first valid argument, going from right to left in generic type arguments
+                            break;
+                        }
+                    }
+                }
+            }
+
+            object instance = null;
+            try
+            {
+                instance = Activator.CreateInstance(mainType, argument);
+            }
+#pragma warning disable CA1031 // Do not catch general exception types
+            catch (Exception e)
+            {
+                Debug.WriteLine(e);
+            }
+#pragma warning restore CA1031 // Do not catch general exception types
+
+            return instance;
+        }
+
+        /// <summary>
+        /// Writes the specified <see cref="IValues"/> object using the JSON writer.
+        /// </summary>
+        /// <param name="writer">The JSON writer.</param>
+        /// <param name="value">The <see cref="IValues"/> object.</param>
+        /// <param name="serializer">The JSON serializer.</param>
+        public override void WriteJson(JsonWriter writer, object value, JsonSerializer serializer)
+        {
+            if (writer == null)
+            {
+                throw new ArgumentNullException(nameof(writer));
+            }
+
+            if (value == null)
+            {
+                throw new ArgumentNullException(nameof(value));
+            }
+
+            if (serializer == null)
+            {
+                throw new ArgumentNullException(nameof(serializer));
+            }
+
+            var values = (IValues)value;
+            if (values.Count == 0)
+            {
+                serializer.Serialize(writer, null);
+            }
+            else if (values.Count == 1)
+            {
+                var enumerator = values.GetEnumerator();
+                enumerator.MoveNext();
+                this.WriteObject(writer, enumerator.Current, serializer);
+            }
+            else
+            {
+                this.WriteObject(writer, values.Cast<object>().ToList(), serializer);
+            }
+        }
+
+        /// <summary>
+        /// Writes the object retrieved from <see cref="IValues"/> when one is found.
+        /// </summary>
+        /// <param name="writer">The JSON writer.</param>
+        /// <param name="value">The value to write.</param>
+        /// <param name="serializer">The JSON serializer.</param>
+        public virtual void WriteObject(JsonWriter writer, object value, JsonSerializer serializer)
+        {
+            if (writer == null)
+            {
+                throw new ArgumentNullException(nameof(writer));
+            }
+
+            if (serializer == null)
+            {
+                throw new ArgumentNullException(nameof(serializer));
+            }
+
+            serializer.Serialize(writer, value);
+        }
+
+        private static object ParseTokenArguments(JToken token, JsonToken tokenType, Type type, object value)
+        {
+            const string SCHEMA_ORG = "http://schema.org/";
+            const int SCHEMA_ORG_LENGTH = 18; // equivalent to "http://schema.org/".Length
+            object args = null;
+            var unwrappedType = type.GetUnderlyingTypeFromNullable();
+            if (unwrappedType.GetTypeInfo().IsEnum)
+            {
+                var en = token.ToString();
+                var enumString = en.Contains(SCHEMA_ORG) ? en.Substring(SCHEMA_ORG_LENGTH) : en;
+                args = Enum.Parse(unwrappedType, enumString);
+            }
+            else
+            {
+                if (tokenType == JsonToken.StartObject)
+                {
+                    args = ParseTokenObjectArguments(token, type, unwrappedType);
+                }
+                else
+                {
+                    args = ParseTokenValueArguments(token, tokenType, type, unwrappedType, value);
+                }
+            }
+
+            return args;
+        }
+
+        private static object ParseTokenObjectArguments(JToken token, Type type, Type unwrappedType)
+        {
+            object args = null;
+            var typeName = GetTypeNameFromToken(token);
+            if (string.IsNullOrEmpty(typeName))
+            {
+                args = token.ToObject(unwrappedType);
+            }
+            else if (typeName == type.Name)
+            {
+                args = token.ToObject(type);
+            }
+            else
+            {
+                var builtType = Type.GetType($"{NamespacePrefix}{typeName}");
+                if (builtType != null && type.GetTypeInfo().IsAssignableFrom(builtType.GetTypeInfo()))
+                {
+                    args = token.ToObject(builtType);
+                }
+            }
+
+            return args;
+        }
+
+        private static object ParseTokenValueArguments(JToken token, JsonToken tokenType, Type type, Type unwrappedType, object value)
+        {
+            object args = null;
+            if (unwrappedType.IsPrimitiveType())
+            {
+                if (value is string)
+                {
+                    if (unwrappedType == typeof(string))
+                    {
+                        args = value;
+                    }
+                    else if (unwrappedType == typeof(int))
+                    {
+                        if (int.TryParse((string)value, NumberStyles.Integer, CultureInfo.InvariantCulture, out var i))
+                        {
+                            args = i;
+                        }
+                    }
+                    else if (unwrappedType == typeof(long))
+                    {
+                        if (long.TryParse((string)value, NumberStyles.Integer, CultureInfo.InvariantCulture, out var i))
+                        {
+                            args = i;
+                        }
+                    }
+                    else if (unwrappedType == typeof(float))
+                    {
+                        if (float.TryParse((string)value, NumberStyles.Float, CultureInfo.InvariantCulture, out var i))
+                        {
+                            args = i;
+                        }
+                    }
+                    else if (unwrappedType == typeof(double))
+                    {
+                        if (double.TryParse((string)value, NumberStyles.Float, CultureInfo.InvariantCulture, out var i))
+                        {
+                            args = i;
+                        }
+                    }
+                    else if (unwrappedType == typeof(bool))
+                    {
+                        if (bool.TryParse((string)value, out var i))
+                        {
+                            args = i;
+                        }
+                    }
+                }
+                else if (value is short || value is int || value is long || value is float || value is double)
+                {
+                    // Can safely convert between numeric types
+                    if (unwrappedType == typeof(short) || unwrappedType == typeof(int) || unwrappedType == typeof(long) || unwrappedType == typeof(float) || unwrappedType == typeof(double))
+                    {
+                        args = Convert.ChangeType(value, unwrappedType, CultureInfo.InvariantCulture);
+                    }
+                }
+                else if (value is bool)
+                {
+                    if (unwrappedType == typeof(bool))
+                    {
+                        args = value;
+                    }
+                }
+                else if (value is DateTime || value is DateTimeOffset)
+                {
+                    // NO-OP: can't put a date into a primitive type
+                }
+                else
+                {
+                    args = value;
+                }
+            }
+            else if (unwrappedType == typeof(decimal))
+            {
+                if (value is string)
+                {
+                    if (decimal.TryParse((string)value, NumberStyles.Currency, CultureInfo.InvariantCulture, out var i))
+                    {
+                        args = i;
+                    }
+                }
+                else
+                {
+                    args = Convert.ToDecimal(value, CultureInfo.InvariantCulture);
+                }
+            }
+            else if (unwrappedType == typeof(DateTime))
+            {
+                if (value is string)
+                {
+                    if (DateTime.TryParse((string)value, CultureInfo.InvariantCulture, DateTimeStyles.None, out var i))
+                    {
+                        args = i;
+                    }
+                }
+                else if (value is DateTime)
+                {
+                    args = value;
+                }
+                else if (value is DateTimeOffset)
+                {
+                    args = ((DateTimeOffset)value).DateTime;
+                }
+                else if (value is short || value is int || value is long || value is float || value is double)
+                {
+                    // NO-OP: can't put a primitive type into a date
+                }
+                else
+                {
+                    args = Convert.ToDateTime(value, CultureInfo.InvariantCulture);
+                }
+            }
+            else if (unwrappedType == typeof(DateTimeOffset))
+            {
+                if (value is string)
+                {
+                    if (DateTimeOffset.TryParse((string)value, CultureInfo.InvariantCulture, DateTimeStyles.None, out var i))
+                    {
+                        args = i;
+                    }
+                }
+                else if (value is DateTime)
+                {
+                    args = new DateTimeOffset((DateTime)value);
+                }
+                else if (value is DateTimeOffset)
+                {
+                    args = value;
+                }
+                else
+                {
+                    args = Convert.ToDateTime(value, CultureInfo.InvariantCulture);
+                }
+            }
+            else
+            {
+                var classType = ToClass(type);
+                if (tokenType == JsonToken.String)
+                {
+                    if (classType == typeof(Uri))
+                    {
+                        // REVIEW: Avoid invalid URIs being assigned as URI (Should we only allow absolute URIs?)
+                        if (Uri.TryCreate((string)value, UriKind.Absolute, out var i))
+                        {
+                            args = i;
+                        }
+                    }
+                }
+
+                // REVIEW: If argument still not assigned, only use ToObject if not casting primitive to interface or class
+                if (args == null)
+                {
+                    if (!type.GetTypeInfo().IsInterface && !type.GetTypeInfo().IsClass)
+                    {
+                        args = token.ToObject(classType); // This is expected to throw on some case
+                    }
+                }
+            }
+
+            return args;
+        }
+
+        /// <summary>
+        /// Gets the class type definition.
+        /// </summary>
+        /// <param name="type">The type under consideration.</param>
+        /// <returns>
+        /// The implementing class for <paramref name="type" /> or <paramref name="type" /> if it is already a class.
+        /// </returns>
+        private static Type ToClass(Type type)
+        {
+            if (type.GetTypeInfo().IsInterface)
+            {
+                return Type.GetType($"{type.Namespace}.{type.Name.Substring(1)}");
+            }
+
+            return type;
+        }
+
+        private static IList ReadJsonArray(JToken token, Type type, int? count = null)
+        {
+            var classType = ToClass(type);
+            var listType = typeof(List<>).MakeGenericType(type); // always read into list of interfaces
+            var list = Activator.CreateInstance(listType);
+            var i = 0;
+
+            if (count == null)
+            {
+                // if maximum item count not assigned, set to count of child tokens
+                count = token.Children().Count();
+            }
+
+            foreach (var childToken in token.Children())
+            {
+                var typeName = GetTypeNameFromToken(childToken);
+                if (string.IsNullOrEmpty(typeName))
+                {
+                    var child = childToken.ToObject(classType);
+                    var method = listType.GetRuntimeMethod(nameof(List<object>.Add), new[] { classType });
+
+                    if (method != null)
+                    {
+                        method.Invoke(list, new object[] { child });
+
+                        i++;
+                    }
+                }
+                else
+                {
+                    var builtType = Type.GetType($"{NamespacePrefix}{typeName}");
+                    if (builtType != null && type.GetTypeInfo().IsAssignableFrom(builtType.GetTypeInfo()))
+                    {
+                        var child = (Thing)childToken.ToObject(builtType);
+                        var method = listType.GetRuntimeMethod(nameof(List<object>.Add), new[] { classType });
+
+                        if (method != null)
+                        {
+                            method.Invoke(list, new object[] { child });
+
+                            i++;
+                        }
+                    }
+                }
+
+                if (i == count)
+                {
+                    break;
+                }
+            }
+
+            return (IList)list;
+        }
+
+        private static IEnumerable<Type> GetTypeHierarchy(Type type)
+        {
+            if (type == null)
+            {
+                yield break;
+            }
+
+            var tt = type.GetTypeInfo().GetNestedTypes(BindingFlags.Public);
+
+            foreach (var t in tt)
+            {
+                yield return t;
+            }
+
+            var ii = type.GetInterfaces();
+
+            foreach (var i in ii)
+            {
+                yield return i;
+            }
+        }
+
+        private static string GetTypeNameFromToken(JToken token)
+        {
+            var o = token as JObject;
+            return o?.SelectToken("@type")?.ToString();
+        }
+    }
+}